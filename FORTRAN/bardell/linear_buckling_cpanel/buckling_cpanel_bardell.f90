! BUCKLING_CPANEL_BARDELL program
!
! The required inputs that should be given are described below
! 
! Run control
! -----------
! NUM : integer
!   Number of returned eigenvalues
!
! M : integer
!   Number of terms along x
!
! N : integer
!   Number of terms along x
!
! Geometry
! --------
! a : float
!   The panel length (dimension along x)
! b : float
!   The panel circumferential width (dimension along y)
! r : float
!   The panel radius.
!
! Applied Loads
! -------------
! Nxx : float
!   Nxx stress
! Nyy : float
!   Nyy stress
! Nxy : float
!   Nxy stress
!
! Laminate Constitutive Varibles (matrix ABD)
! -------------------------------------------
! A11 : float
!   Membrane stiffness along x
! A12 : float
!   Membrane stiffness
! A16 : float
!   Shear-extension coupling
! A22 : float
!   Membrane stiffness along y
! A26 : float
!   Shear-extension coupling
! A66 : float
!   Membrane Shear stiffness
! B11 : float
!   Bending-extension coupling
! B12 : float
!   Bending-extension coupling
! B16 : float
!   Bending-extension coupling
! B22 : float
!   Bending-extension coupling
! B26 : float
!   Bending-extension coupling
! B66 : float
!   Bending-extension coupling
! D11 : float
!   Bending stiffness
! D12 : float
!   Bending stiffness
! D16 : float
!   Bending-twist stiffness
! D22 : float
!   Bending stiffness
! D26 : float
!   Bending-twist stiffness
! D66 : float
!   Twist (torsion) stiffness
!
! Boundary conditions
! -------------------
! u1tx : float
!   If 1. the edge at x=0 can translate along u   
!   If 0. the edge at x=0 cannot translate along u   
! u1rx : float
!   If 1. the end at x=0 can rotate
!   If 0. the end at x=0 cannot translate along u   
! u2tx : float
!   If 1. the edge at x=a can translate along u   
!   If 0. the edge at x=a cannot translate along u   
! u2rx : float
!   If 1. the end at x=a can rotate
!   If 0. the end at x=a cannot translate along u   
! u1ty : float
!   If 1. the edge at y=0 can translate along u   
!   If 0. the edge at y=0 cannot translate along u   
! u1ry : float
!   If 1. the end at y=0 can rotate
!   If 0. the end at y=0 cannot translate along u   
! u2ty : float
!   If 1. the edge at y=b can translate along u   
!   If 0. the edge at y=b cannot translate along u   
! u2ry : float
!   If 1. the end at y=b can rotate
!   If 0. the end at y=b cannot translate along u   
! v1tx : float
!   If 1. the edge at x=0 can translate along v   
!   If 0. the edge at x=0 cannot translate along v   
! v1rx : float
!   If 1. the end at x=0 can rotate
!   If 0. the end at x=0 cannot translate along v   
! v2tx : float
!   If 1. the edge at x=a can translate along v   
!   If 0. the edge at x=a cannot translate along v   
! v2rx : float
!   If 1. the end at x=a can rotate
!   If 0. the end at x=a cannot translate along v   
! v1ty : float
!   If 1. the edge at y=0 can translate along v   
!   If 0. the edge at y=0 cannot translate along v   
! v1ry : float
!   If 1. the end at y=0 can rotate
!   If 0. the end at y=0 cannot translate along v   
! v2ty : float
!   If 1. the edge at y=b can translate along v   
!   If 0. the edge at y=b cannot translate along v   
! v2ry : float
!   If 1. the end at y=b can rotate
!   If 0. the end at y=b cannot translate along v   
! w1tx : float
!   If 1. the edge at x=0 can translate along w   
!   If 0. the edge at x=0 cannot translate along w   
! w1rx : float
!   If 1. the end at x=0 can rotate
!   If 0. the end at x=0 cannot translate along w   
! w2tx : float
!   If 1. the edge at x=a can translate along w   
!   If 0. the edge at x=a cannot translate along w   
! w2rx : float
!   If 1. the end at x=a can rotate
!   If 0. the end at x=a cannot translate along w   
! w1ty : float
!   If 1. the edge at y=0 can translate along w   
!   If 0. the edge at y=0 cannot translate along w   
! w1ry : float
!   If 1. the end at y=0 can rotate
!   If 0. the end at y=0 cannot translate along w   
! w2ty : float
!   If 1. the edge at y=b can translate along w   
!   If 0. the edge at y=b cannot translate along w   
! w2ry : float
!   If 1. the end at y=b can rotate
!   If 0. the end at y=b cannot translate along w   

INCLUDE 'calc_matrices.f90'
INCLUDE '../bardell.f90'

PROGRAM BUCKLING_CPANEL_BARDELL
    IMPLICIT NONE
    INTERFACE
        SUBROUTINE integral_ff(i, j, x1t, x1r, x2t, x2r, y1t, y1r, y2t, y2r, out)
            IMPLICIT NONE
            INTEGER, INTENT(IN) :: i, j
            REAL*8, INTENT(IN) :: x1t, x1r, x2t, x2r, y1t, y1r, y2t, y2r
            REAL*8, INTENT(OUT) :: out
        END SUBROUTINE
        SUBROUTINE integral_ffxi(i, j, x1t, x1r, x2t, x2r, y1t, y1r, y2t, y2r, out)
            IMPLICIT NONE
            INTEGER, INTENT(IN) :: i, j
            REAL*8, INTENT(IN) :: x1t, x1r, x2t, x2r, y1t, y1r, y2t, y2r
            REAL*8, INTENT(OUT) :: out
        END SUBROUTINE
        SUBROUTINE integral_ffxixi(i, j, x1t, x1r, x2t, x2r, y1t, y1r, y2t, y2r, out)
            IMPLICIT NONE
            INTEGER, INTENT(IN) :: i, j
            REAL*8, INTENT(IN) :: x1t, x1r, x2t, x2r, y1t, y1r, y2t, y2r
            REAL*8, INTENT(OUT) :: out
        END SUBROUTINE
        SUBROUTINE integral_fxifxi(i, j, x1t, x1r, x2t, x2r, y1t, y1r, y2t, y2r, out)
            IMPLICIT NONE
            INTEGER, INTENT(IN) :: i, j
            REAL*8, INTENT(IN) :: x1t, x1r, x2t, x2r, y1t, y1r, y2t, y2r
            REAL*8, INTENT(OUT) :: out
        END SUBROUTINE
        SUBROUTINE integral_fxifxixi(i, j, x1t, x1r, x2t, x2r, y1t, y1r, y2t, y2r, out)
            IMPLICIT NONE
            INTEGER, INTENT(IN) :: i, j
            REAL*8, INTENT(IN) :: x1t, x1r, x2t, x2r, y1t, y1r, y2t, y2r
            REAL*8, INTENT(OUT) :: out
        END SUBROUTINE
        SUBROUTINE integral_fxixifxixi(i, j, x1t, x1r, x2t, x2r, y1t, y1r, y2t, y2r, out)
            IMPLICIT NONE
            INTEGER, INTENT(IN) :: i, j
            REAL*8, INTENT(IN) :: x1t, x1r, x2t, x2r, y1t, y1r, y2t, y2r
            REAL*8, INTENT(OUT) :: out
        END SUBROUTINE
        SUBROUTINE CALC_K0(M, N, K, a, b, r, &
                           A11, A12, A16, A22, A26, A66, B11, B12, B16, B22, B26, B66, D11, D12, D16, D22, D26, D66, &
                           u1tx, u1rx, u2tx, u2rx, u1ty, u1ry, u2ty, u2ry, &
                           v1tx, v1rx, v2tx, v2rx, v1ty, v1ry, v2ty, v2ry, &
                           w1tx, w1rx, w2tx, w2rx, w1ty, w1ry, w2ty, w2ry)
            IMPLICIT NONE
            INTEGER, INTENT(IN) :: M, N
            REAL*8, INTENT(IN) :: a, b, r
            REAL*8, INTENT(IN) :: A11, A12, A16, A22, A26, A66
            REAL*8, INTENT(IN) :: B11, B12, B16, B22, B26, B66
            REAL*8, INTENT(IN) :: D11, D12, D16, D22, D26, D66
            REAL*8, INTENT(IN) :: u1tx, u1rx, u2tx, u2rx, u1ty, u1ry, u2ty, u2ry
            REAL*8, INTENT(IN) :: v1tx, v1rx, v2tx, v2rx, v1ty, v1ry, v2ty, v2ry
            REAL*8, INTENT(IN) :: w1tx, w1rx, w2tx, w2rx, w1ty, w1ry, w2ty, w2ry
            REAL*8, INTENT(OUT) :: K(3*M*N, 3*M*N)
        END SUBROUTINE
        SUBROUTINE CALC_KG0(M, N, K, a, b, Nxx, Nyy, Nxy, w1tx, w1rx, w2tx, w2rx, w1ty, w1ry, w2ty, w2ry)
<<<<<<< HEAD
=======
            IMPLICIT NONE
>>>>>>> e3107c3c
            INTEGER, INTENT(IN) :: M, N
            REAL*8, INTENT(IN) :: a, b, Nxx, Nyy, Nxy
            REAL*8, INTENT(IN) :: w1tx, w1rx, w2tx, w2rx, w1ty, w1ry, w2ty, w2ry
            REAL*8, INTENT(OUT) :: K(3*M*N, 3*M*N)
        END SUBROUTINE
    END INTERFACE

    ! inputs
    CHARACTER BALANC, JOBVL, JOBVR, SENSE
    INTEGER NT, nulls, NUM, M, N
    REAL*8, ALLOCATABLE :: K0(:, :), KG0(:, :), K02(:, :), KG02(:, :)
    REAL*8 A11, A12, A16, A22, A26, A66
    REAL*8 B11, B12, B16, B22, B26, B66
    REAL*8 D11, D12, D16, D22, D26, D66
    REAL*8 u1tx, u1rx, u2tx, u2rx, u1ty, u1ry, u2ty, u2ry
    REAL*8 v1tx, v1rx, v2tx, v2rx, v1ty, v1ry, v2ty, v2ry
    REAL*8 w1tx, w1rx, w2tx, w2rx, w1ty, w1ry, w2ty, w2ry
    REAL*8 a, b, r, Nxx, Nyy, Nxy
    INTEGER LDA, LDB, LDZ

    ! workspace
    CHARACTER (LEN=100) :: line
    CHARACTER (LEN=400) :: input_file, output_file
    INTEGER stat, i, j, id, jd
    INTEGER LWORK
    INTEGER, ALLOCATABLE :: IWORK(:)
    REAL*8, ALLOCATABLE :: WORK(:)
    INTEGER, ALLOCATABLE :: TMP(:)

    ! outputs
    INTEGER Mout, INFO
    INTEGER, ALLOCATABLE :: IFAIL(:)
    REAL*8, ALLOCATABLE :: EIGVALS(:), EIGVECS(:, :)


    BALANC = 'N'
    JOBVL = 'N'
    JOBVR = 'N'
    SENSE = 'N'    

    NUM = 10
    M = 15
    N = 15

    IF (COMMAND_ARGUMENT_COUNT() .NE. 2) THEN
        STOP "This program should be called as: 'buckling_cpanel_bardell input output'"
    ELSE
        CALL GET_COMMAND_ARGUMENT(1, VALUE=input_file, STATUS=stat)
        CALL GET_COMMAND_ARGUMENT(2, VALUE=output_file, STATUS=stat)
    END IF

    OPEN(10, FILE=input_file)
    DO 
        READ(10, *) line
        IF (TRIM(line) == "NUM") READ(10, *) NUM
        IF (TRIM(line) == "M") READ(10, *) M
        IF (TRIM(line) == "N") READ(10, *) N
        IF (TRIM(line) == "a") READ(10, *) a
        IF (TRIM(line) == "b") READ(10, *) b
        IF (TRIM(line) == "r") READ(10, *) r
        IF (TRIM(line) == "Nxx") READ(10, *) Nxx
        IF (TRIM(line) == "Nyy") READ(10, *) Nyy
        IF (TRIM(line) == "Nxy") READ(10, *) Nxy

        IF (TRIM(line) == "A11") READ(10, *) A11
        IF (TRIM(line) == "A12") READ(10, *) A12
        IF (TRIM(line) == "A16") READ(10, *) A16
        IF (TRIM(line) == "A22") READ(10, *) A22
        IF (TRIM(line) == "A26") READ(10, *) A26
        IF (TRIM(line) == "A66") READ(10, *) A66

        IF (TRIM(line) == "B11") READ(10, *) B11
        IF (TRIM(line) == "B12") READ(10, *) B12
        IF (TRIM(line) == "B16") READ(10, *) B16
        IF (TRIM(line) == "B22") READ(10, *) B22
        IF (TRIM(line) == "B26") READ(10, *) B26
        IF (TRIM(line) == "B66") READ(10, *) B66

        IF (TRIM(line) == "D11") READ(10, *) D11
        IF (TRIM(line) == "D12") READ(10, *) D12
        IF (TRIM(line) == "D16") READ(10, *) D16
        IF (TRIM(line) == "D22") READ(10, *) D22
        IF (TRIM(line) == "D26") READ(10, *) D26
        IF (TRIM(line) == "D66") READ(10, *) D66

        IF (TRIM(line) == "u1tx") READ(10, *) u1tx
        IF (TRIM(line) == "u1rx") READ(10, *) u1rx
        IF (TRIM(line) == "u2tx") READ(10, *) u2tx
        IF (TRIM(line) == "u2rx") READ(10, *) u2rx
        IF (TRIM(line) == "u1ty") READ(10, *) u1ty
        IF (TRIM(line) == "u1ry") READ(10, *) u1ry
        IF (TRIM(line) == "u2ty") READ(10, *) u2ty
        IF (TRIM(line) == "u2ry") READ(10, *) u2ry
         
        IF (TRIM(line) == "v1tx") READ(10, *) v1tx
        IF (TRIM(line) == "v1rx") READ(10, *) v1rx
        IF (TRIM(line) == "v2tx") READ(10, *) v2tx
        IF (TRIM(line) == "v2rx") READ(10, *) v2rx
        IF (TRIM(line) == "v1ty") READ(10, *) v1ty
        IF (TRIM(line) == "v1ry") READ(10, *) v1ry
        IF (TRIM(line) == "v2ty") READ(10, *) v2ty
        IF (TRIM(line) == "v2ry") READ(10, *) v2ry

        IF (TRIM(line) == "w1tx") READ(10, *) w1tx
        IF (TRIM(line) == "w1rx") READ(10, *) w1rx
        IF (TRIM(line) == "w2tx") READ(10, *) w2tx
        IF (TRIM(line) == "w2rx") READ(10, *) w2rx
        IF (TRIM(line) == "w1ty") READ(10, *) w1ty
        IF (TRIM(line) == "w1ry") READ(10, *) w1ry
        IF (TRIM(line) == "w2ty") READ(10, *) w2ty
        IF (TRIM(line) == "w2ry") READ(10, *) w2ry
        IF (TRIM(line) == "END") EXIT       
    END DO

    NT = 3*M*N

    ! allocating arrays
    ALLOCATE(K0(NT, NT))
    ALLOCATE(KG0(NT, NT))

    ! constitutive stiffness matrix
    CALL CALC_K0(M, N, K0, a, b, r, &
                 A11, A12, A16, A22, A26, A66, B11, B12, B16, B22, B26, B66, D11, D12, D16, D22, D26, D66, &
                 u1tx, u1rx, u2tx, u2rx, u1ty, u1ry, u2ty, u2ry, &
                 v1tx, v1rx, v2tx, v2rx, v1ty, v1ry, v2ty, v2ry, &
                 w1tx, w1rx, w2tx, w2rx, w1ty, w1ry, w2ty, w2ry)

    ! geometric stiffness matrix
    CALL CALC_KG0(M, N, KG0, a, b, Nxx, Nyy, Nxy, w1tx, w1rx, w2tx, w2rx, w1ty, w1ry, w2ty, w2ry)

    ! removing null rows and columns
    ALLOCATE(TMP(NT)) 
    TMP = 0
    WHERE (ABS(SUM(K0, DIM=1)) <= 0.0000001) TMP = 1
    nulls = SUM(TMP)
    WRITE(*, *) "Number of removed cols:", nulls

    ALLOCATE(K02(NT-nulls, NT-nulls))
    ALLOCATE(KG02(NT-nulls, NT-nulls))

    jd = 0
    DO j=1, NT
        IF (TMP(j) == 1) THEN
            jd = jd+1
            CYCLE
        END IF
        id = 0
        DO i=1, NT
            IF (TMP(i) == 1) THEN
                id = id+1
                CYCLE
            END IF
            K02(i-id, j-jd) = K0(i, j)
            KG02(i-id, j-jd) = KG0(i, j)
        END DO
    END DO
    DEALLOCATE(TMP)

    ! allocating arrays
    ALLOCATE(IWORK((NT-nulls)*25))

    ! allocating output arrays
    ALLOCATE(EIGVALS(NT-nulls))
    ALLOCATE(EIGVECS(NT-nulls, NT-nulls))
    ALLOCATE(IFAIL(NT-nulls))

    LDA = NT-nulls
    LDB = NT-nulls
    LDZ = NT-nulls

    WRITE(*, *) 'Eigenvalue analysis started...'

    ! signature of eigenvalue solver used:
    !
    ! CALL DSYGVX(ITYPE, JOBZ, RANGE, UPLO, N, A, LDA, B, LDB, &
    !             VL, VU, IL, IU, ABSTOL, Mout, W, Z, LDZ, &
    !             WORK, LWORK, IWORK, IFAIL, INFO)

    EIGVALS = EIGVALS*0

    ! Workspace query
    LWORK = -1
    ALLOCATE(WORK(10))    
    CALL DSYGVX(1, "N", "A", "U", (NT-nulls), KG02, LDB, K02, LDA, &
                -1.D10, 0, 1, NUM, 0., Mout, EIGVALS, EIGVECS, LDZ, &
                WORK, LWORK, IWORK, IFAIL, INFO)
    LWORK = WORK(1)
    DEALLOCATE(WORK)
    ! Eigensolver query
    ALLOCATE(WORK(LWORK))
    CALL DSYGVX(1, "N", "A", "U", (NT-nulls), KG02, LDB, K02, LDA, &
                -1.D10, 0, 1, NUM, 0., Mout, EIGVALS, EIGVECS, LDZ, &
                WORK, LWORK, IWORK, IFAIL, INFO)
    DEALLOCATE(WORK)

    WHERE(EIGVALS /= 0) EIGVALS = -1/EIGVALS

    WRITE(*, *) "Eigenvalue analysis completed!"

    ! Writing eigenvalues
    OPEN(11, FILE=output_file, ACTION="WRITE", STATUS="REPLACE")
    DO i=1, NUM
        WRITE(11, *) EIGVALS(i)
    END DO

    IF (INFO /= 0) THEN
        WRITE(*, *) 'EIGVALS', EIGVALS(1), EIGVALS(2)
        WRITE(*, *) 'Mout', Mout
        WRITE(*, *) 'INFO', NT-nulls, INFO
        WRITE(*, *) 'IFAIL', IFAIL
        WRITE(*, *) 'MIN(K02), MAX(K02)', MINVAL(K02), MAXVAL(K02)
        WRITE(*, *) 'SUM(K02), SUM(KG02)', SUM(K02), SUM(KG02)
    END IF

    DEALLOCATE(K0)
    DEALLOCATE(KG0)
    DEALLOCATE(K02)
    DEALLOCATE(KG02)
    DEALLOCATE(IWORK)
    DEALLOCATE(EIGVALS)
    DEALLOCATE(EIGVECS)
    DEALLOCATE(IFAIL)

END PROGRAM BUCKLING_CPANEL_BARDELL<|MERGE_RESOLUTION|>--- conflicted
+++ resolved
@@ -204,10 +204,7 @@
             REAL*8, INTENT(OUT) :: K(3*M*N, 3*M*N)
         END SUBROUTINE
         SUBROUTINE CALC_KG0(M, N, K, a, b, Nxx, Nyy, Nxy, w1tx, w1rx, w2tx, w2rx, w1ty, w1ry, w2ty, w2ry)
-<<<<<<< HEAD
-=======
-            IMPLICIT NONE
->>>>>>> e3107c3c
+            IMPLICIT NONE
             INTEGER, INTENT(IN) :: M, N
             REAL*8, INTENT(IN) :: a, b, Nxx, Nyy, Nxy
             REAL*8, INTENT(IN) :: w1tx, w1rx, w2tx, w2rx, w1ty, w1ry, w2ty, w2ry
