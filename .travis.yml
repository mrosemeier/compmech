--- conflicted
+++ resolved
@@ -11,12 +11,6 @@
  #- "3.5-dev" # 3.5 development branch
  #
  
-<<<<<<< HEAD
-# command to install dependencies
-install:
-  - sudo apt-get install libblas-dev liblapack-dev libatlas-base-dev gfortran
-  - pip install -r requirements.txt
-=======
 install:
   - sudo apt-get update
   # We do this conditionally because it saves us some downloading if the
@@ -36,7 +30,6 @@
 
   - conda create -q -n test-environment python=$TRAVIS_PYTHON_VERSION atlas numpy scipy cython
   - source activate test-environment
->>>>>>> 99cca888
   - python setup.py install
 
 # command to run tests
